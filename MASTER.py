--- conflicted
+++ resolved
@@ -24,10 +24,7 @@
 theory_cells = False		#compute theoretical angular power spectra
 power_spectra = False	#compute power spectra
 make_sacc = False		#consolidate c_ell info into a SACC file
-<<<<<<< HEAD
 fit_hods = True			#fit halo occupation distributions to the computed angular power spectra
-=======
->>>>>>> 0d54fad6
 plot_cells = False		#plot the power spectra
 txpipe_inputs = False	#collects all relevant files and converts them into TXPipe-compatible formats
 
