--- conflicted
+++ resolved
@@ -260,9 +260,8 @@
 	#whether or not to initially make the map at high resolution and degrade
 	highres_first = False
 	#NSIDE for the upgraded-resolution version of the bright object mask
-<<<<<<< HEAD
-	nside_mask = 16384
-	
+	nside_mask = 8192
+
 	#types of flag to include in the mask (see flags.py for definitions)
 	flags_to_mask = [
 		'brightstar',
@@ -271,14 +270,6 @@
 	]
 	#whether or not to include the y-band channel stop in the brightstar flags
 	incl_channelstop = False
-=======
-	nside_mask = 8192
-
-	#column names for flags identifying sources near bright objects
-	bo_flags = [f'{cf_global.band}_mask_brightstar_ghost15',
-				f'{cf_global.band}_mask_brightstar_halo',
-				f'{cf_global.band}_mask_brightstar_blooming']
->>>>>>> 1c7be14b
 
 	#if only stars should be used for creating depth map
 	stars_for_depth = True
