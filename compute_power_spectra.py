#####################################################################################################
# - Uses NaMaster to compute power spectra from the galaxy delta_g maps, deprojecting any 
#   systematics templates in the process.
# - TODO: ensure that script doesn't use previous output if deprojection is to occur and didn't on previous
#	run.
#####################################################################################################

import config
import healpy as hp
import healsparse as hsp
import numpy as np
from map_utils import *
import h5py
import pymaster as nmt
from matplotlib import pyplot as plt
import plot_utils as pu
import itertools
from output_utils import colour_string
import os
import glob

import faulthandler
faulthandler.enable()
### SETTINGS ###
cf = config.computePowerSpectra
plt.style.use(pu.styledict)


###################
#### FUNCTIONS ####
###################


def hspToFullSky(hsp_map):
	'''
	Converts a HealSparse map into a full-sky realisation that NaMaster can use.

	Parameters
	----------
	hsp_map: HealSparseMap
		The map being converted.

	is_systmap: bool
		If True, subtracts the mean form the value of all pixels (necessary for systematics maps).

	Returns
	-------
	fs_map: array
		Full-sky realisation containing values at every pixel (hp.UNSEEN in unoccupied pixels).
	'''
	
	#initialise an empty full-sky map (NOTE: can take a lot of memory for high nside_sparse)
	fs_map = hsp_map.generate_healpix_map(nest=False)
	vpix = fs_map != hp.UNSEEN
	fs_map[~vpix] = 0.

	return fs_map

	


def load_maps(map_paths):
	'''
	Loads any number of provided HealSparse maps and returns their pixel values in healPIX 
	RING ordering.

	TODO: add functionality for reading maps in hdf5 format?

	Parameters
	----------
	map_paths: list
		List of paths to the maps being read.

	is_systmap: bool
		If True, subtracts the mean form the value of all pixels (necessary for systematics maps).

	Returns
	-------
	maps: list
		List containing data from each map.
	'''
	maps = []

	#cycle through the list of paths
	for mp in map_paths:

		#use healSparse to read the maps
		map_data = hsp.HealSparseMap.read(mp)
		#see if multiple maps are stored in this file
		nmaps = len(map_data.dtype)
		if nmaps > 0:
			#append the data from each map to the list
			maps.extend([hspToFullSky(map_data[n]) for n in map_data.dtype.names])
		else:
			#append the data to the list
			maps.append(hspToFullSky(map_data))

	return maps





#######################################################
###############    START OF SCRIPT    #################
#######################################################

#maximum ell allowed by the resolution
ell_max = 3 * cf.nside_hi - 1
#get pixel area in units of steradians
Apix = hp.nside2pixarea(cf.nside_hi)


if cf.use_N19_bps:
	#retrieve bandpower edges from config
	bpw_edges = np.array(cf.bpw_edges).astype(int)
	#only include bandpowers < 3 * NSIDE
	bpw_edges = bpw_edges[bpw_edges <= ell_max]
else:
	if cf.log_spacing:
		bpw_edges = np.geomspace(cf.ell_min, ell_max, cf.nbpws).astype(int)
	else:
		bpw_edges = np.linspace(cf.ell_min, ell_max, cf.nbpws).astype(int)
#create pymaster NmtBin object using these bandpower objects
b = nmt.NmtBin.from_edges(bpw_edges[:-1], bpw_edges[1:])


#get the effective ells
ell_effs = b.get_effective_ells()
#use this to define the x-limits of the figures
xmin = ell_effs.min() / 1.5
xmax = ell_effs.max() * 1.2



#retrieve the number of redshift bins
nbins = len(cf.zbins) - 1
#use this to define the size of the power spectra figures
xsize = nbins * 4
ysize = nbins * 3.5


#also get all possible pairings of bins
l = list(range(nbins))
pairings = [i for i in itertools.product(l,l) if tuple(reversed(i)) >= i]


#cycle through the fields being analysed (TODO: later change to global fields)
for fd in cf.get_global_fields():
	print(colour_string(fd.upper(), 'orange'))

	#set up a figure for the power spectra from each redshift bin
	fig = plt.figure(figsize=(xsize, ysize))
	gs = fig.add_gridspec(ncols=nbins, nrows=nbins)

	#path to the directory containing the maps
	PATH_MAPS = f'{cf.PATH_OUT}{fd}/'

	#set up a pymaster Workspace object
	w = nmt.NmtWorkspace()
	#create a variable assignment that will later be occupied by a CovarianceWorkspace
	cw = nmt.NmtCovarianceWorkspace()

	PATH_CACHE = PATH_MAPS + 'cache/'
	#see if directory for cached workspaces exists; make it if not
	if not os.path.exists(PATH_CACHE):
		os.system(f'mkdir -p {PATH_CACHE}')
	
	#path to directory containing systematics maps
	PATH_SYST = f'{PATH_MAPS}systmaps/'
	#check for 'All' in systmaps and convert this to a list of all systematics maps
	if 'all' in map(str.lower, cf.systs):
		cf.systs = [os.path.basename(m) for m in (glob.glob(f'{PATH_SYST}*_{cf.nside_hi}.hsp') + glob.glob(f'{PATH_SYST}*_{cf.nside_hi}_*.hsp'))]
<<<<<<< HEAD
	#if given a max number of systematics to deproject, slice the list accordingly
	if cf.Nsyst_max is not None:
		cf.systs = cf.systs[:cf.Nsyst_max]
=======
>>>>>>> 1c3f814a

	#file containing list of systematics maps deprojected in the previous run
	deproj_file = PATH_CACHE + cf.deproj_file
	if os.path.exists(deproj_file):
		with open(deproj_file, 'r+') as df:
			#see which (if any) systematics have been deprojected previously
			deproj_done = df.read().split('\n')
			#see if this is the same as the list specified in the config file (accounting for different ordering)
			if sorted(deproj_done) == sorted(cf.systs):
				calc = False
				print('Same systematics maps provided')
			else:
				calc = True
				print('Different systematics maps provided')
				#write the list of provided systematics to the file
				df.seek(0)
				df.truncate()
				df.write('\n'.join(cf.systs))
	else:
		if len(cf.systs) == 0:
			calc = False
			print('No systematics provided')
		else:
			calc = True
			with open(deproj_file, 'w') as df:
				df.write('\n'.join(cf.systs))
		

	#see if workspaces have already been created from a previous run
	wsp_path = PATH_CACHE + cf.wsp_file
	covwsp_path = PATH_CACHE + cf.covwsp_file
	if os.path.exists(wsp_path) and not calc:
		w.read_from(wsp_path)
	else:
		calc = True
	if os.path.exists(covwsp_path) and not calc:
		cw.read_from(covwsp_path)
	else:
		calc = True
		

	#load the delta_g maps
	deltag_maps = load_maps([PATH_MAPS+cf.deltag_maps])

	#load the survey mask and convert to full-sky realisation
	mask, = load_maps([PATH_MAPS+cf.survey_mask])
	#identify pixels above the weight threshold
	above_thresh = mask > cf.weight_thresh
	#set all pixels below the weight threshold to 0
	mask[~above_thresh] = 0

	#calculate anything to do with the mask so that it can also be cleared from memory
	sum_w_above_thresh = np.sum(mask[above_thresh])
	mu_w = np.mean(mask)
	mu_w2 = np.mean(mask * mask)


	print('Loading systematics maps...')
	if len(cf.systs) > 0:
		#load the systematics maps and convert to full-sky realisations
		systmaps = load_maps([PATH_SYST + s for s in cf.systs])
		#calculate the weighted mean of each systematics map and subtract it
		for sm in systmaps:
			mu_s = np.sum(sm[above_thresh] * mask[above_thresh]) / sum_w_above_thresh
			sm[above_thresh] -= mu_s
			print('Syst map mean: ', mu_s)
		#reshape the resultant list to have dimensions (nsyst, 1, npix)
		nsyst = len(systmaps)
		npix = len(systmaps[0])
		systmaps = np.array(systmaps).reshape([nsyst, 1, npix])
		deproj = True
		print('templates: ', np.mean(systmaps))
	else:
		systmaps = None
		deproj = False
	print('Done!')


	print('Creating NmtFields...')
	density_fields = [nmt.NmtField(mask, [d], templates=systmaps, n_iter=0) for d in deltag_maps]
	print('Done!')

	#clear some memory
	del systmaps
	del mask

	#apply multiplicative correction to delta_g maps due to stellar contamination
	if cf.correct_for_stars:
		#retrieve the delta_g maps post-deprojection
		deltag_maps = [df.get_maps()[0] / (1 - cf.Fs_fiducial) for df in density_fields]
		density_fields = [nmt.NmtField(mask, [d], templates=None, n_iter=0) for d in deltag_maps]
	
	del deltag_maps


	#load the N_g maps and calculate the mean weighted by the mask
	mu_N_all = [nmap[above_thresh].sum() / sum_w_above_thresh for nmap in load_maps([PATH_MAPS+cf.ngal_maps])]


	#full path to the output file
	outfile = f'{cf.PATH_OUT}{fd}/{cf.outfile}'
	#open the file, creating it if it doesn't exist
	with h5py.File(outfile, mode='w') as psfile:
		
		#cycle through all possible pairings of redshift bins
		for ip,p in enumerate(pairings):
			i,j = p

			#see if a group for the current pairing already exists
			p_str = str(p)
			print(colour_string(p_str, 'green'))

			f_i = density_fields[i]
			f_j = density_fields[j]
			cl_coupled = nmt.compute_coupled_cell(f_i, f_j)
			#use these along with the mask to get a guess of the true C_ell
			cl_guess = cl_coupled / mu_w2

			if ip == 0 and calc:
				#compute the mode coupling matrix (only need to compute once since same mask used for everything)
				print('Computing mode coupling matrix...')
				w.compute_coupling_matrix(f_i, f_j, b, n_iter=1)
				print('Done!')

				print('Calculating coupling coefficients...')
				#compute coupling coefficients
				cw.compute_coupling_coefficients(f_i, f_j)
				print('Done!')
			else:
				print('Using coupling matrix and coefficients from cache.')
			
			#compute the decoupled C_ell (w/o deprojection)
			cl_decoupled = w.decouple_cell(cl_coupled)

			#only calculate bias-related quantities if templates have been provided
			if deproj:
				if calc:
					print('Calculating deprojection bias...')
					#compute the deprojection bias
					cl_bias = nmt.deprojection_bias(f_i, f_j, cl_guess)
					#compute the decoupled C_ell (w/ deprojection)
					cl_decoupled_debiased = w.decouple_cell(cl_coupled, cl_bias=cl_bias)
					#decouple the bias C_ells as well
					cl_bias_decoupled = w.decouple_cell(cl_bias)
					print('Done!')
				else:
					print('Combination of systematics matches previous run; using cached results.')
			else:
				print('No systematics maps provided; skipping deprojection bias calculation.')
				cl_bias = np.zeros_like(cl_guess)
				cl_bias_decoupled = np.zeros_like(cl_decoupled)
				cl_decoupled_debiased = cl_decoupled[...]


			########################
			# NOISE POWER SPECTRUM #
			########################

			#Only calculate for autocorrelations
			if i == j:
				mu_N = mu_N_all[i]
				#calculate the noise power spectrum
				N_ell_coupled = np.full(ell_max, Apix * mu_w / mu_N).reshape((1,ell_max))
				#decouple
				N_ell_decoupled = w.decouple_cell(N_ell_coupled)

			
			#######################
			# GAUSSIAN COVARIANCE #
			#######################

			#extract (gaussian) covariance matrix
			print('Calculating covariance matrix...')
			n_ell = len(cl_decoupled[0])
			covar = nmt.gaussian_covariance(cw, 
											0, 0, 0, 0,			#spin of each field
											[cl_guess[0]],	
											[cl_guess[0]],
											[cl_guess[0]],
											[cl_guess[0]],
											w)
			#errorbars for each bandpower
			err_cell = np.diag(covar) ** 0.5
			print('Done!')

			##################
			# SAVING RESULTS #
			##################

			#populate the output file with the results
			gp = psfile.require_group(p_str)
			_ = gp.create_dataset('ell_effs', data=ell_effs)
			_ = gp.create_dataset('cl_coupled', data=cl_coupled)
			_ = gp.create_dataset('cl_decoupled', data=cl_decoupled)
			_ = gp.create_dataset('cl_guess', data=cl_guess)
			_ = gp.create_dataset('N_ell_coupled', data=N_ell_coupled)
			_ = gp.create_dataset('N_ell_decoupled', data=N_ell_decoupled)
			_ = gp.create_dataset('covar', data=covar)
			_ = gp.create_dataset('err_cell', data=err_cell)
			_ = gp.create_dataset('cl_bias', data=cl_bias)
			_ = gp.create_dataset('cl_bias_decoupled', data=cl_bias_decoupled)
			_ = gp.create_dataset('cl_decoupled_debiased', data=cl_decoupled_debiased)



			####################
			# PLOTTING RESULTS #
			####################

			if cf.normalise:
				ylabel = r'$C_{\ell}\frac{\ell(\ell+1)}{2\pi}$'
				mfactor = ell_effs * (ell_effs + 1) / (2. * np.pi)
			else:
				ylabel = r'$C_{\ell}$'
				mfactor = np.ones_like(ell_effs)


			#add subplot to gridspec
			ax = fig.add_subplot(gs[j,i])
			#only label axes if on outer edge of figure
			if j == (nbins-1):
				ax.set_xlabel(r'$\ell$')
			if i == 0:
				ax.set_ylabel(ylabel)
			#set loglog scale
			ax.set_xscale('log')
			ax.set_yscale('log')

			if cl_bias_decoupled.any():
				#plot the deporojection bias
				bias_plot, *_ = ax.plot(ell_effs, cl_bias_decoupled[0]*mfactor, c=pu.magenta)
				ax.plot(ell_effs, -cl_bias_decoupled[0]*mfactor, ls='--', c=pu.magenta)
				#at this point retrieve the x limits
				#xmin, xmax = ax.get_xlim()

			#plot the debiased power spectrum, using open symbols for abs(negative) values
			mask_pve = cl_decoupled_debiased[0] > 0
			mask_nve = cl_decoupled_debiased[0] <= 0
			#plot the shot noise if autocorrelation
			if i == j:
				Y_pve = (cl_decoupled_debiased[0][mask_pve] - N_ell_decoupled[0][mask_pve]) * mfactor[mask_pve]
				Y_nve = (cl_decoupled_debiased[0][mask_nve] - N_ell_decoupled[0][mask_nve]) * mfactor[mask_nve]
				noise_plot, *_ = ax.plot(ell_effs, N_ell_decoupled[0]*mfactor, c=pu.teal)
			else:
				Y_pve = cl_decoupled_debiased[0][mask_pve] * mfactor[mask_pve]
				Y_nve = cl_decoupled_debiased[0][mask_nve] * mfactor[mask_nve]
			cell_plot = ax.errorbar(ell_effs[mask_pve], Y_pve, yerr=err_cell[mask_pve], marker='o', c=pu.dark_blue, linestyle='none')
			ax.errorbar(ell_effs[mask_nve], -Y_nve, yerr=err_cell[mask_nve], marker='o', markeredgecolor=pu.dark_blue, markerfacecolor='none', linestyle='none')

			#reset the axis limits
			ax.set_xlim(xmin, xmax)

			#add text to the top-right corner to indicate which bins have been compared
			ax.text(0.95, 0.95, f'({i},{j})', transform=ax.transAxes, ha='right', va='top', fontsize=20.)

	#create a legend		
	handles = [
		cell_plot,
		noise_plot
		]
	labels = [
		'Signal',
		'Noise'
		]
	if cl_bias_decoupled.any():
		handles.insert(1, bias_plot)
		labels.insert(1, 'Deprojection bias')
		#figure name also depends on whether deprojection has occurred
		figname = f'{cf.PATH_PLOTS}{fd}_power_spectra_{cf.nside_hi}.png'
	else:
		figname = f'{cf.PATH_PLOTS}{fd}_power_spectra_raw_{cf.nside_hi}.png'
	

	fig.legend(handles=handles, labels=labels, loc='upper right', fontsize=28)

	plt.tight_layout()
	plt.savefig(figname, dpi=300)


	######################
	# CACHING WORKSPACES #
	######################

	#write the workspaces to the cache directory
	w.write_to(f'{PATH_CACHE}{cf.wsp_file}')
	cw.write_to(f'{PATH_CACHE}{cf.covwsp_file}')
		


<|MERGE_RESOLUTION|>--- conflicted
+++ resolved
@@ -171,12 +171,9 @@
 	#check for 'All' in systmaps and convert this to a list of all systematics maps
 	if 'all' in map(str.lower, cf.systs):
 		cf.systs = [os.path.basename(m) for m in (glob.glob(f'{PATH_SYST}*_{cf.nside_hi}.hsp') + glob.glob(f'{PATH_SYST}*_{cf.nside_hi}_*.hsp'))]
-<<<<<<< HEAD
 	#if given a max number of systematics to deproject, slice the list accordingly
 	if cf.Nsyst_max is not None:
 		cf.systs = cf.systs[:cf.Nsyst_max]
-=======
->>>>>>> 1c3f814a
 
 	#file containing list of systematics maps deprojected in the previous run
 	deproj_file = PATH_CACHE + cf.deproj_file
