--- conflicted
+++ resolved
@@ -295,13 +295,9 @@
 
 
 
+
 print('Consolidating catalogues from subfields...')
 cats = [cf.cat_basic, cf.cat_main, cf.cat_stars]
-<<<<<<< HEAD
-=======
-if cf.dr == 'pdr3_wide':
-	cats += cf.cat_tomo
->>>>>>> 0d54fad6
 for g in f_in_g:
 	print(colour_string(g.upper(), 'orange'))
 	#cycle through the catalogue types
